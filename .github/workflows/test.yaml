name: Tests

on:
  pull_request:

jobs:
  unit-tests:
    uses: canonical/operator-workflows/.github/workflows/test.yaml@main
    secrets: inherit
    with:
      self-hosted-runner: false
      self-hosted-runner-label: "edge"
      working-directory: ./bind-operator

  django-tests:
    runs-on: ubuntu-latest
    services:
      postgres:
<<<<<<< HEAD
        image: postgres
=======
        image: postgres@sha256:81f32a88ec561664634637dd446487efd5f9d90996304b96210078e90e5c8b21
>>>>>>> 5ae15ee8
        env:
          POSTGRES_PASSWORD: testpassword
        # Set health checks to wait until postgres has started
        options: >-
          --health-cmd pg_isready
          --health-interval 10s
          --health-timeout 5s
          --health-retries 5
        ports:
          # Maps tcp port 5432 on service container to the host
          - 5432:5432
    steps:
      - name: Checkout code
        uses: actions/checkout@v4.2.2

      - name: Set up Python
        uses: actions/setup-python@v5
        with:
          python-version: '3.x'

      - name: Install dependencies
        run: |
          cd ./dns-policy-app/app
          python3 -m pip install --upgrade pip
          pip install --no-cache-dir -r requirements.txt
          export $(xargs < ci/.test-env) && ./manage.py test

  ruff:
    runs-on: ubuntu-latest
    steps:
      - name: Checkout code
        uses: actions/checkout@v4.2.2

      - name: Set up Python
        uses: actions/setup-python@v5.4.0
        with:
          python-version: '3.12'

      - name: Install dependencies
        run: |
          pip install ruff

      - name: Run Ruff
        run: |
          ruff check dns-policy-app/app/<|MERGE_RESOLUTION|>--- conflicted
+++ resolved
@@ -16,11 +16,7 @@
     runs-on: ubuntu-latest
     services:
       postgres:
-<<<<<<< HEAD
-        image: postgres
-=======
         image: postgres@sha256:81f32a88ec561664634637dd446487efd5f9d90996304b96210078e90e5c8b21
->>>>>>> 5ae15ee8
         env:
           POSTGRES_PASSWORD: testpassword
         # Set health checks to wait until postgres has started
