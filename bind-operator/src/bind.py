# Copyright 2025 Canonical Ltd.
# See LICENSE file for licensing details.

"""Bind charm business logic."""

import logging
import os
import pathlib
import shutil
import subprocess  # nosec
import tempfile
import time

import ops
import pydantic
from charms.bind.v0.dns_record import DNSRecordProviderData, DNSRecordRequirerData
from charms.operator_libs_linux.v1 import systemd
from charms.operator_libs_linux.v2 import snap
from charms.topology.v0 import topology as topology_module

import constants
import dns_data
import exceptions
import models
import templates

logger = logging.getLogger(__name__)


class SnapError(exceptions.BindCharmError):
    """Exception raised when an action on the snap fails."""


class ReloadError(SnapError):
    """Exception raised when unable to reload the service."""


class StartError(SnapError):
    """Exception raised when unable to start the service."""


class StopError(SnapError):
    """Exception raised when unable to stop the service."""


class InstallError(SnapError):
    """Exception raised when unable to install dependencies for the service."""


class BindService:
    """Bind service class."""

    def reload(self, force_start: bool) -> None:
        """Reload the charmed-bind service.

        Args:
            force_start: start the service even if it was inactive

        Raises:
            ReloadError: when encountering a SnapError
        """
        logger.debug("Reloading charmed bind")
        try:
            cache = snap.SnapCache()
            charmed_bind = cache[constants.DNS_SNAP_NAME]
            charmed_bind_service = charmed_bind.services[constants.DNS_SNAP_SERVICE]
            if charmed_bind_service["active"] or force_start:
                charmed_bind.restart(reload=True)
        except snap.SnapError as e:
            error_msg = (
                f"An exception occurred when reloading {constants.DNS_SNAP_NAME}. Reason: {e}"
            )
            logger.error(error_msg)
            raise ReloadError(error_msg) from e

    def start(self) -> None:
        """Start the charmed-bind service.

        Raises:
            StartError: when encountering a SnapError
        """
        try:
            cache = snap.SnapCache()
            charmed_bind = cache[constants.DNS_SNAP_NAME]
            charmed_bind.start()
        except snap.SnapError as e:
            error_msg = (
                f"An exception occurred when stopping {constants.DNS_SNAP_NAME}. Reason: {e}"
            )
            logger.error(error_msg)
            raise StartError(error_msg) from e

    def stop(self) -> None:
        """Stop the charmed-bind service.

        Raises:
            StopError: when encountering a SnapError
        """
        try:
            cache = snap.SnapCache()
            charmed_bind = cache[constants.DNS_SNAP_NAME]
            charmed_bind.stop()
        except snap.SnapError as e:
            error_msg = (
                f"An exception occurred when stopping {constants.DNS_SNAP_NAME}. Reason: {e}"
            )
            logger.error(error_msg)
            raise StopError(error_msg) from e

    def setup(self, unit_name: str, config: dict[str, str]) -> None:
        """Prepare the machine.

        Args:
            unit_name: The name of the current unit
            config: the charm config
        """
        self._install_snap_package(
            snap_name=constants.DNS_SNAP_NAME,
            snap_channel=constants.SNAP_PACKAGES[constants.DNS_SNAP_NAME]["channel"],
        )
        self._install_bind_reload_service(unit_name)
        # We need to put the service zone in place so we call
        # the following with an empty relation and topology.
        self.update_zonefiles_and_reload([], None, config)

    def _install_bind_reload_service(self, unit_name: str) -> None:
        """Install the bind reload service.

        Args:
            unit_name: The name of the current unit
        """
        (
            pathlib.Path(constants.SYSTEMD_SERVICES_PATH) / "dispatch-reload-bind.service"
        ).write_text(
            templates.DISPATCH_EVENT_SERVICE.format(
                event="reload-bind",
                timeout="10s",
                unit=unit_name,
            ),
            encoding="utf-8",
        )
        (pathlib.Path(constants.SYSTEMD_SERVICES_PATH) / "dispatch-reload-bind.timer").write_text(
            templates.SYSTEMD_SERVICE_TIMER.format(interval="1", service="dispatch-reload-bind"),
            encoding="utf-8",
        )
        systemd.service_enable("dispatch-reload-bind.timer")
        systemd.service_start("dispatch-reload-bind.timer")

    def collect_status(
        self,
        event: ops.CollectStatusEvent,
        relation_data: list[tuple[DNSRecordRequirerData, DNSRecordProviderData]],
    ) -> None:
        """Add status for the charm based on the status of the dns record requests.

        Args:
            event: Event triggering the collect-status hook
            relation_data: data coming from the relation databag
        """
        zones: list[models.Zone] = []
        for record_requirer_data, _ in relation_data:
            zones.extend(dns_data.record_requirer_data_to_zones(record_requirer_data))
        _, conflicting = dns_data.get_conflicts(zones)
        if len(conflicting) > 0:
            event.add_status(ops.BlockedStatus("Conflicting requests"))
        event.add_status(ops.ActiveStatus())

    def _write_file(self, path: pathlib.Path, content: str) -> None:
        """Write a file to the filesystem.

        This function exists to be easily mocked during unit tests.

        Args:
            path: path to the file
            content: content of the file
        """
        pathlib.Path(path).write_text(
            content,
            encoding="utf-8",
        )

    def update_zonefiles_and_reload(
        self,
        relation_data: list[tuple[DNSRecordRequirerData, DNSRecordProviderData]],
        topology: topology_module.Topology | None,
        config: dict[str, str],
        secondary_transfer_ips: list[pydantic.IPvAnyAddress] | None = None,
    ) -> None:
        """Update the zonefiles from bind's config and reload bind.

        Args:
            relation_data: input relation data
            topology: Topology of the current deployment
            config: Relevant charm's config
            secondary_transfer_ips: ips from secondary dns that should be allowed to transfer.
        """
        start_time = time.time_ns()
        logger.debug("Starting update of zonefiles")
        zones = dns_data.dns_record_relations_data_to_zones(relation_data)
        logger.debug("Zones: %s", [z.domain for z in zones])
        if not secondary_transfer_ips:
            secondary_transfer_ips = []

        # Check for conflicts
        _, conflicting = dns_data.get_conflicts(zones)
        if len(conflicting) > 0:
            return

        # Create staging area
        # This is done to avoid having a partial configuration remaining if something goes wrong.
        with tempfile.TemporaryDirectory() as tempdir:

            # Write the serialized state to a json file for future comparison
            self._write_file(
                pathlib.Path(constants.DNS_CONFIG_DIR) / "state.json",
                dns_data.dump_state(zones, topology, secondary_transfer_ips),
            )

            # Write the service.test file
            self._write_file(
                pathlib.Path(constants.DNS_CONFIG_DIR) / f"db.{constants.ZONE_SERVICE_NAME}",
                templates.ZONE_SERVICE.format(
                    serial=int(time.time() / 60),
                    mailbox=config["mailbox"],
                ),
            )

            if topology is not None and topology.is_current_unit_active:
                # Write zone files
                zone_files: dict[str, str] = BindService._zones_to_files_content(
                    zones, topology, config
                )
                for domain, content in zone_files.items():
                    self._write_file(pathlib.Path(tempdir) / f"db.{domain}", content)

            # Write the named.conf file
            self._write_file(
                pathlib.Path(tempdir) / "named.conf.local",
                self._generate_named_conf_local(
                    [z.domain for z in zones], topology, secondary_transfer_ips
                ),
            )

            # Move the staging area files to the config dir
            for file_name in os.listdir(tempdir):
                shutil.move(
                    pathlib.Path(tempdir) / file_name,
                    pathlib.Path(constants.DNS_CONFIG_DIR, file_name),
                )

        # Reload charmed-bind config (only if already started).
        # When stopped, we assume this was on purpose.
        # We can be here following a regular reload-bind event
        # and we don't want to interfere with another operation.
        self.reload(force_start=False)
        logger.debug("Update and reload duration (ms): %s", (time.time_ns() - start_time) / 1e6)

    def _install_snap_package(
        self, snap_name: str, snap_channel: str, refresh: bool = False
    ) -> None:
        """Installs snap package.

        Args:
            snap_name: the snap package to install
            snap_channel: the snap package channel
            refresh: whether to refresh the snap if it's already present.

        Raises:
            InstallError: when encountering a SnapError or a SnapNotFoundError
        """
        try:
            snap_cache = snap.SnapCache()
            snap_package = snap_cache[snap_name]

            if not snap_package.present or refresh:
                snap_package.ensure(snap.SnapState.Latest, channel=snap_channel)
        except (snap.SnapError, snap.SnapNotFoundError, subprocess.CalledProcessError) as e:
            error_msg = f"An exception occurred when installing {snap_name}. Reason: {e}"
            logger.exception(error_msg)
            raise InstallError(error_msg) from e

    @staticmethod
    def _zones_to_files_content(
        zones: list[models.Zone],
        topology: topology_module.Topology,
        config: dict[str, str],
    ) -> dict[str, str]:
        """Return zone files and their content.

        Args:
            zones: list of the zones to transform to text
            topology: Topology of the current deployment
            config: Relevant charm config

        Returns:
            A dict whose keys are the domain of each zone
            and the values the content of the zone file
        """
        zone_files: dict[str, str] = {}
        for zone in zones:
            content = templates.ZONE_APEX_TEMPLATE.format(
                zone=zone.domain,
                # The serial is the timestamp divided by 60.
                # We only need precision to the minute and want to avoid overflows
                serial=int(time.time() / 60),
                mailbox=config.get("mailbox"),
            )

<<<<<<< HEAD
            # If an public ip is configured, we use it for our NS records
=======
            # If a public ip is configured, we use it for our NS records
>>>>>>> f34a42e6
            if config.get("public-ips"):
                ns_ip_list: list[str] = [
                    ip.strip()
                    for ip in config.get("public-ips", "").split(",")
                    if ip.strip() != ""
                ]
            else:
                # By default, we hide the active unit.
                # So only the standbies are used to respond to queries and receive NOTIFY events
                # If we have no standby unit (a single unit deployment)
                # then use current unit IP instead
                ns_ip_list = topology.standby_units_ip or [topology.current_unit_ip]

            # If an name list is configured, we use it for our NS records
            if config.get("names"):
                ns_name_list: list[str] = [
                    name.strip()
                    for name in config.get("names", "").split(",")
                    if name.strip() != ""
                ]
            else:
                # By default we just use "ns" as host_label
                # from the served domain for the nameserver
                ns_name_list = ["ns"]

            # We sort the list to hopefully present the NS in a stable order in the file
            for name in sorted(ns_name_list):
                for ip in sorted(ns_ip_list):
                    content += templates.ZONE_APEX_NS_TEMPLATE.format(
                        name=name,
                        ip=ip,
                    )

            for entry in zone.entries:
                content += templates.ZONE_RECORD_TEMPLATE.format(
                    host_label=entry.host_label,
                    record_class=entry.record_class.value,
                    record_type=entry.record_type.value,
                    record_data=entry.record_data,
                )
            zone_files[zone.domain] = content

        return zone_files

    def _generate_named_conf_local(
        self,
        zones: list[str],
        topology: topology_module.Topology | None,
        secondary_transfer_ips: list[pydantic.IPvAnyAddress] | None,
    ) -> str:
        """Generate the content of `named.conf.local`.

        Args:
            zones: A list of all the zones names
            topology: Topology of the current deployment
            secondary_transfer_ips: ips from secondary dns that should be allowed to transfer.

        Returns:
            The content of `named.conf.local`
        """
        # It's good practice to include rfc1918
        content: str = f'include "{constants.DNS_CONFIG_DIR}/zones.rfc1918";\n'
        # Include a zone specifically used for some services tests
        content += templates.NAMED_CONF_PRIMARY_ZONE_DEF_TEMPLATE.format(
            name=f"{constants.ZONE_SERVICE_NAME}",
            absolute_path=f"{constants.DNS_CONFIG_DIR}/db.{constants.ZONE_SERVICE_NAME}",
            zone_transfer_ips="",
        )
        if topology is not None:
            transfer_list = topology.standby_units_ip + (secondary_transfer_ips or [])
            for name in zones:
                if topology.is_current_unit_active:
                    content += templates.NAMED_CONF_PRIMARY_ZONE_DEF_TEMPLATE.format(
                        name=name,
                        absolute_path=f"{constants.DNS_CONFIG_DIR}/db.{name}",
                        zone_transfer_ips=self._bind_config_ip_list(transfer_list),
                    )
                else:
                    content += templates.NAMED_CONF_SECONDARY_ZONE_DEF_TEMPLATE.format(
                        name=name,
                        absolute_path=f"{constants.DNS_CONFIG_DIR}/db.{name}",
                        primary_ip=self._bind_config_ip_list([topology.active_unit_ip]),
                    )
        return content

    def _bind_config_ip_list(self, ips: list[pydantic.IPvAnyAddress]) -> str:
        """Generate a string with a list of IPs that can be used in bind's config.

        This is just a helper function to keep things clean in `_generate_named_conf_local`.

        Args:
            ips: A list of IPs

        Returns:
            A ";" separated list of ips
        """
        if not ips:
            return ""
        return f"{';'.join([str(ip) for ip in ips])};"<|MERGE_RESOLUTION|>--- conflicted
+++ resolved
@@ -306,11 +306,7 @@
                 mailbox=config.get("mailbox"),
             )
 
-<<<<<<< HEAD
-            # If an public ip is configured, we use it for our NS records
-=======
             # If a public ip is configured, we use it for our NS records
->>>>>>> f34a42e6
             if config.get("public-ips"):
                 ns_ip_list: list[str] = [
                     ip.strip()
