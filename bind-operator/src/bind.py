# Copyright 2025 Canonical Ltd.
# See LICENSE file for licensing details.

"""Bind charm business logic."""

import logging
import os
import pathlib
import shutil
import subprocess  # nosec
import tempfile
import time

import ops
import pydantic
from charms.bind.v0.dns_record import DNSRecordProviderData, DNSRecordRequirerData
from charms.operator_libs_linux.v1 import systemd
from charms.operator_libs_linux.v2 import snap

import constants
import dns_data
import exceptions
import models
import templates
import topology as topology_module

logger = logging.getLogger(__name__)


class SnapError(exceptions.BindCharmError):
    """Exception raised when an action on the snap fails."""


class ReloadError(SnapError):
    """Exception raised when unable to reload the service."""


class StartError(SnapError):
    """Exception raised when unable to start the service."""


class StopError(SnapError):
    """Exception raised when unable to stop the service."""


class InstallError(SnapError):
    """Exception raised when unable to install dependencies for the service."""


class BindService:
    """Bind service class."""

    def reload(self, force_start: bool) -> None:
        """Reload the charmed-bind service.

        Args:
            force_start: start the service even if it was inactive

        Raises:
            ReloadError: when encountering a SnapError
        """
        logger.debug("Reloading charmed bind")
        try:
            cache = snap.SnapCache()
            charmed_bind = cache[constants.DNS_SNAP_NAME]
            charmed_bind_service = charmed_bind.services[constants.DNS_SNAP_SERVICE]
            if charmed_bind_service["active"] or force_start:
                charmed_bind.restart(reload=True)
        except snap.SnapError as e:
            error_msg = (
                f"An exception occurred when reloading {constants.DNS_SNAP_NAME}. Reason: {e}"
            )
            logger.error(error_msg)
            raise ReloadError(error_msg) from e

    def start(self) -> None:
        """Start the charmed-bind service.

        Raises:
            StartError: when encountering a SnapError
        """
        try:
            cache = snap.SnapCache()
            charmed_bind = cache[constants.DNS_SNAP_NAME]
            charmed_bind.start()
        except snap.SnapError as e:
            error_msg = (
                f"An exception occurred when stopping {constants.DNS_SNAP_NAME}. Reason: {e}"
            )
            logger.error(error_msg)
            raise StartError(error_msg) from e

    def stop(self) -> None:
        """Stop the charmed-bind service.

        Raises:
            StopError: when encountering a SnapError
        """
        try:
            cache = snap.SnapCache()
            charmed_bind = cache[constants.DNS_SNAP_NAME]
            charmed_bind.stop()
        except snap.SnapError as e:
            error_msg = (
                f"An exception occurred when stopping {constants.DNS_SNAP_NAME}. Reason: {e}"
            )
            logger.error(error_msg)
            raise StopError(error_msg) from e

    def setup(self, unit_name: str, config: dict[str, str]) -> None:
        """Prepare the machine.

        Args:
            unit_name: The name of the current unit
            config: the charm config
        """
        self._install_snap_package(
            snap_name=constants.DNS_SNAP_NAME,
            snap_channel=constants.SNAP_PACKAGES[constants.DNS_SNAP_NAME]["channel"],
        )
        self._install_bind_reload_service(unit_name)
        # We need to put the service zone in place so we call
        # the following with an empty relation and topology.
        self.update_zonefiles_and_reload([], None, config)

    def _install_bind_reload_service(self, unit_name: str) -> None:
        """Install the bind reload service.

        Args:
            unit_name: The name of the current unit
        """
        (
            pathlib.Path(constants.SYSTEMD_SERVICES_PATH) / "dispatch-reload-bind.service"
        ).write_text(
            templates.DISPATCH_EVENT_SERVICE.format(
                event="reload-bind",
                timeout="10s",
                unit=unit_name,
            ),
            encoding="utf-8",
        )
        (pathlib.Path(constants.SYSTEMD_SERVICES_PATH) / "dispatch-reload-bind.timer").write_text(
            templates.SYSTEMD_SERVICE_TIMER.format(interval="1", service="dispatch-reload-bind"),
            encoding="utf-8",
        )
        systemd.service_enable("dispatch-reload-bind.timer")
        systemd.service_start("dispatch-reload-bind.timer")

    def collect_status(
        self,
        event: ops.CollectStatusEvent,
        relation_data: list[tuple[DNSRecordRequirerData, DNSRecordProviderData]],
    ) -> None:
        """Add status for the charm based on the status of the dns record requests.

        Args:
            event: Event triggering the collect-status hook
            relation_data: data coming from the relation databag
        """
        zones: list[models.Zone] = []
        for record_requirer_data, _ in relation_data:
            zones.extend(dns_data.record_requirer_data_to_zones(record_requirer_data))
        _, conflicting = dns_data.get_conflicts(zones)
        if len(conflicting) > 0:
            event.add_status(ops.BlockedStatus("Conflicting requests"))
        event.add_status(ops.ActiveStatus())

    def _write_file(self, path: pathlib.Path, content: str) -> None:
        """Write a file to the filesystem.

        This function exists to be easily mocked during unit tests.

        Args:
            path: path to the file
            content: content of the file
        """
        pathlib.Path(path).write_text(
            content,
            encoding="utf-8",
        )

    def update_zonefiles_and_reload(
        self,
        relation_data: list[tuple[DNSRecordRequirerData, DNSRecordProviderData]],
        topology: topology_module.Topology | None,
        config: dict[str, str],
    ) -> None:
        """Update the zonefiles from bind's config and reload bind.

        Args:
            relation_data: input relation data
            topology: Topology of the current deployment
            config: Relevant charm's config
        """
        start_time = time.time_ns()
        logger.debug("Starting update of zonefiles")
        zones = dns_data.dns_record_relations_data_to_zones(relation_data)
        logger.debug("Zones: %s", [z.domain for z in zones])

        # Check for conflicts
        _, conflicting = dns_data.get_conflicts(zones)
        if len(conflicting) > 0:
            return

        # Create staging area
        # This is done to avoid having a partial configuration remaining if something goes wrong.
        with tempfile.TemporaryDirectory() as tempdir:

            # Write the serialized state to a json file for future comparison
            self._write_file(
                pathlib.Path(constants.DNS_CONFIG_DIR) / "state.json",
                dns_data.dump_state(zones, topology),
            )

            # Write the service.test file
            self._write_file(
                pathlib.Path(constants.DNS_CONFIG_DIR) / f"db.{constants.ZONE_SERVICE_NAME}",
                templates.ZONE_SERVICE.format(
                    serial=int(time.time() / 60),
                    mailbox=config["mailbox"],
                ),
            )

            if topology is not None and topology.is_current_unit_active:
                # Write zone files
<<<<<<< HEAD
                zone_files: dict[str, str] = BindService._zones_to_files_content(zones, topology)
=======
                zone_files: dict[str, str] = self._zones_to_files_content(zones, topology, config)
>>>>>>> b14f6e30
                for domain, content in zone_files.items():
                    self._write_file(pathlib.Path(tempdir) / f"db.{domain}", content)

            # Write the named.conf file
            self._write_file(
                pathlib.Path(tempdir) / "named.conf.local",
                self._generate_named_conf_local([z.domain for z in zones], topology),
            )

            # Move the staging area files to the config dir
            for file_name in os.listdir(tempdir):
                shutil.move(
                    pathlib.Path(tempdir) / file_name,
                    pathlib.Path(constants.DNS_CONFIG_DIR, file_name),
                )

        # Reload charmed-bind config (only if already started).
        # When stopped, we assume this was on purpose.
        # We can be here following a regular reload-bind event
        # and we don't want to interfere with another operation.
        self.reload(force_start=False)
        logger.debug("Update and reload duration (ms): %s", (time.time_ns() - start_time) / 1e6)

    def _install_snap_package(
        self, snap_name: str, snap_channel: str, refresh: bool = False
    ) -> None:
        """Installs snap package.

        Args:
            snap_name: the snap package to install
            snap_channel: the snap package channel
            refresh: whether to refresh the snap if it's already present.

        Raises:
            InstallError: when encountering a SnapError or a SnapNotFoundError
        """
        try:
            snap_cache = snap.SnapCache()
            snap_package = snap_cache[snap_name]

            if not snap_package.present or refresh:
                snap_package.ensure(snap.SnapState.Latest, channel=snap_channel)
        except (snap.SnapError, snap.SnapNotFoundError, subprocess.CalledProcessError) as e:
            error_msg = f"An exception occurred when installing {snap_name}. Reason: {e}"
            logger.exception(error_msg)
            raise InstallError(error_msg) from e

    @staticmethod
    def _zones_to_files_content(
<<<<<<< HEAD
        zones: list[models.Zone], topology: topology_module.Topology
=======
        self,
        zones: list[models.Zone],
        topology: topology_module.Topology,
        config: dict[str, str],
>>>>>>> b14f6e30
    ) -> dict[str, str]:
        """Return zone files and their content.

        Args:
            zones: list of the zones to transform to text
            topology: Topology of the current deployment
            config: Relevant charm config

        Returns:
            A dict whose keys are the domain of each zone
            and the values the content of the zone file
        """
        zone_files: dict[str, str] = {}
        for zone in zones:
            content = templates.ZONE_APEX_TEMPLATE.format(
                zone=zone.domain,
                # The serial is the timestamp divided by 60.
                # We only need precision to the minute and want to avoid overflows
                serial=int(time.time() / 60),
                mailbox=config["mailbox"],
            )

            # If an public ip is configured, we use it for our NS records
            if topology.public_ips:
                ns_ip_list: list[pydantic.IPvAnyAddress] = topology.public_ips
            else:
                # By default, we hide the active unit.
                # So only the standbies are used to respond to queries and receive NOTIFY events
                # If we have no standby unit (a single unit deployment)
                # then use current unit IP instead
                ns_ip_list = topology.standby_units_ip or [topology.current_unit_ip]

            # If an name list is configured, we use it for our NS records
            if topology.names:
                ns_name_list: list[str] = topology.names
            else:
                # By default we just use "ns" as host_label
                # from the served domain for the nameserver
                ns_name_list = ["ns"]

            # We sort the list to hopefully present the NS in a stable order in the file
            for name in sorted(ns_name_list):
                for ip in sorted(ns_ip_list):
                    content += templates.ZONE_APEX_NS_TEMPLATE.format(
                        name=name,
                        ip=ip,
                    )

            for entry in zone.entries:
                content += templates.ZONE_RECORD_TEMPLATE.format(
                    host_label=entry.host_label,
                    record_class=entry.record_class.value,
                    record_type=entry.record_type.value,
                    record_data=entry.record_data,
                )
            zone_files[zone.domain] = content

        return zone_files

    def _generate_named_conf_local(
        self, zones: list[str], topology: topology_module.Topology | None
    ) -> str:
        """Generate the content of `named.conf.local`.

        Args:
            zones: A list of all the zones names
            topology: Topology of the current deployment

        Returns:
            The content of `named.conf.local`
        """
        # It's good practice to include rfc1918
        content: str = f'include "{constants.DNS_CONFIG_DIR}/zones.rfc1918";\n'
        # Include a zone specifically used for some services tests
        content += templates.NAMED_CONF_PRIMARY_ZONE_DEF_TEMPLATE.format(
            name=f"{constants.ZONE_SERVICE_NAME}",
            absolute_path=f"{constants.DNS_CONFIG_DIR}/db.{constants.ZONE_SERVICE_NAME}",
            zone_transfer_ips="",
        )
        if topology is not None:
            for name in zones:
                if topology.is_current_unit_active:
                    content += templates.NAMED_CONF_PRIMARY_ZONE_DEF_TEMPLATE.format(
                        name=name,
                        absolute_path=f"{constants.DNS_CONFIG_DIR}/db.{name}",
                        zone_transfer_ips=self._bind_config_ip_list(topology.standby_units_ip),
                    )
                else:
                    content += templates.NAMED_CONF_SECONDARY_ZONE_DEF_TEMPLATE.format(
                        name=name,
                        absolute_path=f"{constants.DNS_CONFIG_DIR}/db.{name}",
                        primary_ip=self._bind_config_ip_list([topology.active_unit_ip]),
                    )
        return content

    def _bind_config_ip_list(self, ips: list[pydantic.IPvAnyAddress]) -> str:
        """Generate a string with a list of IPs that can be used in bind's config.

        This is just a helper function to keep things clean in `_generate_named_conf_local`.

        Args:
            ips: A list of IPs

        Returns:
            A ";" separated list of ips
        """
        if not ips:
            return ""
        return f"{';'.join([str(ip) for ip in ips])};"<|MERGE_RESOLUTION|>--- conflicted
+++ resolved
@@ -223,11 +223,7 @@
 
             if topology is not None and topology.is_current_unit_active:
                 # Write zone files
-<<<<<<< HEAD
-                zone_files: dict[str, str] = BindService._zones_to_files_content(zones, topology)
-=======
-                zone_files: dict[str, str] = self._zones_to_files_content(zones, topology, config)
->>>>>>> b14f6e30
+                zone_files: dict[str, str] = BindService._zones_to_files_content(zones, topology, config)
                 for domain, content in zone_files.items():
                     self._write_file(pathlib.Path(tempdir) / f"db.{domain}", content)
 
@@ -277,14 +273,9 @@
 
     @staticmethod
     def _zones_to_files_content(
-<<<<<<< HEAD
-        zones: list[models.Zone], topology: topology_module.Topology
-=======
-        self,
         zones: list[models.Zone],
         topology: topology_module.Topology,
         config: dict[str, str],
->>>>>>> b14f6e30
     ) -> dict[str, str]:
         """Return zone files and their content.
 
