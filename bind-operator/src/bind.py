--- conflicted
+++ resolved
@@ -107,12 +107,11 @@
             logger.error(error_msg)
             raise StopError(error_msg) from e
 
-    def setup(self, unit_name: str, config: dict[str, str]) -> None:
+    def setup(self, unit_name: str) -> None:
         """Prepare the machine.
 
         Args:
             unit_name: The name of the current unit
-            config: Relevant charm config
         """
         self._install_snap_package(
             snap_name=constants.DNS_SNAP_NAME,
@@ -121,7 +120,7 @@
         self._install_bind_reload_service(unit_name)
         # We need to put the service zone in place so we call
         # the following with an empty relation and topology.
-        self.update_zonefiles_and_reload([], None, config)
+        self.update_zonefiles_and_reload([], None)
 
     def _install_bind_reload_service(self, unit_name: str) -> None:
         """Install the bind reload service.
@@ -182,19 +181,13 @@
     def update_zonefiles_and_reload(
         self,
         relation_data: list[tuple[DNSRecordRequirerData, DNSRecordProviderData]],
-<<<<<<< HEAD
-        topology: models.Topology | None,
-        config: dict[str, str],
-=======
         topology: topology_module.Topology | None,
->>>>>>> cd9654d1
     ) -> None:
         """Update the zonefiles from bind's config and reload bind.
 
         Args:
             relation_data: input relation data
             topology: Topology of the current deployment
-            config: Relevant charm configuration
         """
         start_time = time.time_ns()
         logger.debug("Starting update of zonefiles")
@@ -221,13 +214,12 @@
                 pathlib.Path(constants.DNS_CONFIG_DIR) / f"db.{constants.ZONE_SERVICE_NAME}",
                 templates.ZONE_SERVICE.format(
                     serial=int(time.time() / 60),
-                    mailbox=config["mailbox"],
                 ),
             )
 
             if topology is not None and topology.is_current_unit_active:
                 # Write zone files
-                zone_files: dict[str, str] = self._zones_to_files_content(zones, topology, config)
+                zone_files: dict[str, str] = self._zones_to_files_content(zones, topology)
                 for domain, content in zone_files.items():
                     self._write_file(pathlib.Path(tempdir) / f"db.{domain}", content)
 
@@ -276,21 +268,13 @@
             raise InstallError(error_msg) from e
 
     def _zones_to_files_content(
-<<<<<<< HEAD
-        self,
-        zones: list[models.Zone],
-        topology: models.Topology,
-        config: dict[str, str],
-=======
         self, zones: list[models.Zone], topology: topology_module.Topology
->>>>>>> cd9654d1
     ) -> dict[str, str]:
         """Return zone files and their content.
 
         Args:
             zones: list of the zones to transform to text
             topology: Topology of the current deployment
-            config: Relevant charm config
 
         Returns:
             A dict whose keys are the domain of each zone
@@ -303,7 +287,6 @@
                 # The serial is the timestamp divided by 60.
                 # We only need precision to the minute and want to avoid overflows
                 serial=int(time.time() / 60),
-                mailbox=config["mailbox"],
             )
 
             # By default, we hide the active unit.
