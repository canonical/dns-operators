#!/usr/bin/env python3
# Copyright 2025 Canonical Ltd.
# See LICENSE file for licensing details.

"""Charm for dns-secondary."""

import logging
import socket
import typing

import ops
import pydantic
from charms.dns_authority.v0 import dns_authority
from charms.dns_transfer.v0 import dns_transfer
from charms.tls_certificates_interface.v4.tls_certificates import (
    CertificateRequestAttributes,
    Mode,
    TLSCertificatesRequiresV4,
)
from charms.topology.v0 import topology

import certificate_storage
import constants
from bind import BindService

logger = logging.getLogger(__name__)

STATUS_REQUIRED_INTEGRATION = "Needs to be related with a primary charm"
CERTIFICATES_RELATION_NAME = "bind-certificates"


class DnsSecondaryCharm(ops.CharmBase):
    """Charm the service.

    Attrs:
        remote_hostname: remote-hostname config.
    """

    def __init__(self, *args: typing.Any):
        """Construct.

        Args:
            args: Arguments passed to the CharmBase parent constructor.
        """
        super().__init__(*args)
        self.bind = BindService()
        self.topology = topology.TopologyObserver(self, constants.PEER)
        self.dns_transfer = dns_transfer.DNSTransferRequires(self)
        self.dns_authority = dns_authority.DNSAuthorityProvides(self)
        self.certificates = TLSCertificatesRequiresV4(
            charm=self,
            relationship_name=CERTIFICATES_RELATION_NAME,
            certificate_requests=[self._get_certificate_request_attributes()],
            mode=Mode.UNIT,
        )

        self.framework.observe(self.on.config_changed, self._reconcile)
        self.framework.observe(self.on.stop, self._on_stop)
        self.framework.observe(self.on.collect_unit_status, self._on_collect_status)
        self.framework.observe(self.on["dns-transfer"].relation_changed, self._reconcile)
        self.framework.observe(self.topology.on.topology_changed, self._reconcile)
        self.framework.observe(self.on.dns_authority_relation_joined, self._reconcile)
        self.framework.observe(self.certificates.on.certificate_available, self._reconcile)
        self.framework.observe(
            self.on[CERTIFICATES_RELATION_NAME].relation_departed,
            self._on_certificates_relation_departed,
        )
        self.unit.open_port("tcp", constants.DNS_BIND_PORT)  # Bind DNS
        self.unit.open_port("udp", constants.DNS_BIND_PORT)  # Bind DNS

    @property
    def remote_hostname(self) -> str:
        """Remote hostname or unit hostname if not set."""
        unit_hostname = socket.gethostname()
        return str(self.config.get("remote-hostname", unit_hostname))

    def _reconcile(self, _: ops.EventBase) -> None:  # noqa: C901
        """Reconcile the charm."""
        if not self._has_required_integration():
            return

        self.unit.status = ops.MaintenanceStatus("Preparing bind")

        self.bind.setup()

        enable_tls = False
        if self._relation_created(CERTIFICATES_RELATION_NAME):
            self._check_and_update_certificate()
            if self._certificate_is_available():
                enable_tls = True

        self.bind.write_config_options(enable_tls=enable_tls)
        self.bind.start()

        relation = self.model.get_relation(self.dns_transfer.relation_name)
        data = None
        try:
            data = self.dns_transfer.get_remote_relation_data()
        except pydantic.ValidationError as e:
            logger.exception("failed to get dns_transfer data: %s", str(e))
        if data and data.addresses and data.zones:
            self.unit.status = ops.MaintenanceStatus("Updating named.conf.local")
            if not enable_tls and data.transport == dns_transfer.TransportSecurity.TLS:
                logger.error(
                    "Certificate not ready, transport: TLS, named.conf.local will not be updated"
                )
                return
            if enable_tls and data.transport == dns_transfer.TransportSecurity.TCP:
                logger.info("TLS available but provider transport is tcp")
                enable_tls = False
            self.bind.write_config_local(
                data.zones, [str(a) for a in data.addresses], enable_tls=enable_tls
            )
            self.bind.reload(force_start=True)

        if self.unit.is_leader():
            # Retrieve the current topology of units
            try:
                t = self.topology.current()
            except topology.TopologyUnavailableError as err:
                logger.info("Could not retrieve network topology: %s", err)
                return

            if self.config.get("public-ips"):
                public_ips: list[str] = [
                    ip.strip()
                    for ip in str(self.config.get("public-ips", "")).split(",")
                    if ip.strip() != ""
                ]
            else:
                logger.debug("Public ips not set, using units ip")
                public_ips = t.units_ip
            requirer_data = dns_transfer.DNSTransferRequirerData(addresses=public_ips)
            self.dns_transfer.update_relation_data(relation, requirer_data)

            # Update dns_record authority's data
            if data is not None and data.zones:
<<<<<<< HEAD
                ips = t.standby_units_ip or t.units_ip
=======
                ips = t.units_ip
>>>>>>> f34a42e6
                data = dns_authority.DNSAuthorityRelationData(addresses=ips, zones=data.zones)
                self.dns_authority.update_relation_data(data)

    def _on_collect_status(self, event: ops.CollectStatusEvent) -> None:
        """Handle collect status event.

        Args:
            event: Event triggering the collect-status hook
        """
        if not self._has_required_integration():
            event.add_status(ops.BlockedStatus(STATUS_REQUIRED_INTEGRATION))

        relation_data = None
        try:
            relation_data = self.dns_transfer.get_remote_relation_data()
        except pydantic.ValidationError:
            event.add_status(ops.ActiveStatus("DNS primary relation not ready"))
            logger.warning("DNS primary relation data has no valid data")
            return
        if not relation_data:
            event.add_status(ops.ActiveStatus("DNS primary relation not ready"))
            logger.warning("DNS primary relation could not be retrieved")
            return

        if self._relation_created(CERTIFICATES_RELATION_NAME):
            if not self.remote_hostname:
                event.add_status(ops.BlockedStatus("Remote hostname is required"))
            elif not self._certificate_is_available():
                if relation_data.transport == dns_transfer.TransportSecurity.TLS:
                    event.add_status(
                        ops.BlockedStatus(
                            "Certificate not ready, transport: TLS. Check the certificate"
                        )
                    )
                else:
                    event.add_status(
                        ops.ActiveStatus(
                            "Certificate not ready, transport: TCP. No action required"
                        )
                    )

        total_zones = len(relation_data.zones)
        total_addresses = len(relation_data.addresses)
        event.add_status(
            ops.ActiveStatus(f"{total_zones} zones, {total_addresses} primary addresses")
        )

    def _on_stop(self, _: ops.StopEvent) -> None:
        """Handle stop."""
        self.bind.stop()

    def _on_certificates_relation_departed(self, event: ops.EventBase) -> None:
        """Handle certificates relation departed.

        Args:
            event: relation departed event.
        """
        self._reconcile(event)
        certificate_storage.delete_files()

    def _has_required_integration(self) -> bool:
        """Check if dns_transfer required integration is set.

        Returns:
            true if dns_transfer is set.
        """
        data = None
        try:
            data = self.dns_transfer.get_remote_relation_data()
        except pydantic.ValidationError:
            return False
        return data is not None

    def _relation_created(self, relation_name: str) -> bool:
        """Check if relation is created.

        Args:
            relation_name (str): relation name.

        Returns:
            if relation is created.
        """
        return bool(self.model.relations.get(relation_name))

    # TLS helpers
    def _certificate_is_available(self) -> bool:
        """Check certificate.

        Returns:
            if certificate is available.
        """
        cert, key = self.certificates.get_assigned_certificate(
            certificate_request=self._get_certificate_request_attributes()
        )
        return bool(cert and key)

    def _get_certificate_request_attributes(self) -> CertificateRequestAttributes:
        """Get CSR attributes.

        Returns:
            CertificateRequestAttributes: attributes as expected by tls library.
        """
        return CertificateRequestAttributes(common_name=self.remote_hostname)

    def _check_and_update_certificate(self) -> bool:
        """Check if the certificate or private key needs an update and perform the update.

        This method retrieves the currently assigned certificate and private key associated with
        the charm's TLS relation. It checks whether the certificate or private key has changed
        or needs to be updated. If an update is necessary, the new certificate or private key is
        stored.

        Returns:
            bool: True if either the certificate or the private key was updated, False otherwise.
        """
        provider_certificate, private_key = self.certificates.get_assigned_certificate(
            certificate_request=self._get_certificate_request_attributes()
        )
        if not provider_certificate or not private_key:
            logger.debug("Certificate or private key is not available")
            return False
        if certificate_update_required := certificate_storage.is_certificate_update_required(
            provider_certificate
        ):
            certificate_storage.store_certificate(certificate=provider_certificate)
        if private_key_update_required := certificate_storage.is_private_key_update_required(
            private_key
        ):
            certificate_storage.store_private_key(private_key=private_key)
        return certificate_update_required or private_key_update_required


if __name__ == "__main__":  # pragma: nocover
    ops.main(DnsSecondaryCharm)<|MERGE_RESOLUTION|>--- conflicted
+++ resolved
@@ -135,11 +135,7 @@
 
             # Update dns_record authority's data
             if data is not None and data.zones:
-<<<<<<< HEAD
-                ips = t.standby_units_ip or t.units_ip
-=======
                 ips = t.units_ip
->>>>>>> f34a42e6
                 data = dns_authority.DNSAuthorityRelationData(addresses=ips, zones=data.zones)
                 self.dns_authority.update_relation_data(data)
 
