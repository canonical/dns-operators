#!/bin/sh

set -e

LIB_DIR="$(cd "$( dirname "$0" )" && pwd)"
REPO_ROOT="$(cd "$LIB_DIR/.." && pwd)"

for project in \
  "bind-operator" \
  "dns-policy-operator"
do
  mkdir -p "$REPO_ROOT/$project/lib/charms"
<<<<<<< HEAD
  cp -r "$LIB_DIR/charms/bind" "$REPO_ROOT/$project/lib/charms/"
done

for project in \
  "bind-operator" \
  "dns-resolver-operator"
do
  mkdir -p "$REPO_ROOT/$project/lib/charms"
  cp -r "$LIB_DIR/charms/dns_authority" "$REPO_ROOT/$project/lib/charms/"
=======
  cp -fr "$LIB_DIR/charms/bind" "$REPO_ROOT/$project/lib/charms/"
done

for project in \
  "dns-integrator-operator"
do
  mkdir -p "$REPO_ROOT/$project/lib/charms"
  cp -fr "$LIB_DIR/charms/dns_record" "$REPO_ROOT/$project/lib/charms/"
>>>>>>> cec46da7
done<|MERGE_RESOLUTION|>--- conflicted
+++ resolved
@@ -10,8 +10,14 @@
   "dns-policy-operator"
 do
   mkdir -p "$REPO_ROOT/$project/lib/charms"
-<<<<<<< HEAD
-  cp -r "$LIB_DIR/charms/bind" "$REPO_ROOT/$project/lib/charms/"
+  cp -fr "$LIB_DIR/charms/bind" "$REPO_ROOT/$project/lib/charms/"
+done
+
+for project in \
+  "dns-integrator-operator"
+do
+  mkdir -p "$REPO_ROOT/$project/lib/charms"
+  cp -fr "$LIB_DIR/charms/dns_record" "$REPO_ROOT/$project/lib/charms/"
 done
 
 for project in \
@@ -20,14 +26,4 @@
 do
   mkdir -p "$REPO_ROOT/$project/lib/charms"
   cp -r "$LIB_DIR/charms/dns_authority" "$REPO_ROOT/$project/lib/charms/"
-=======
-  cp -fr "$LIB_DIR/charms/bind" "$REPO_ROOT/$project/lib/charms/"
-done
-
-for project in \
-  "dns-integrator-operator"
-do
-  mkdir -p "$REPO_ROOT/$project/lib/charms"
-  cp -fr "$LIB_DIR/charms/dns_record" "$REPO_ROOT/$project/lib/charms/"
->>>>>>> cec46da7
 done