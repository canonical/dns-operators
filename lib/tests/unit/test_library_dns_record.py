--- conflicted
+++ resolved
@@ -465,16 +465,12 @@
     ),
 )
 def test_validate_record(data: dict, valid: bool):
-<<<<<<< HEAD
-    """Test validation of input data to Record."""
-=======
     """Validate records.
 
     Args:
         data: input test data
         valid: is the test data expected to be valid
     """
->>>>>>> c92454aa
     if valid:
         try:
             record = dns_record.Record.model_validate(data)
