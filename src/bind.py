# Copyright 2024 Canonical Ltd.
# See LICENSE file for licensing details.

"""Bind charm business logic."""

import logging
import os
import pathlib
import shutil
import subprocess  # nosec
import tempfile
import time

import ops
import pydantic
from charms.bind.v0.dns_record import DNSRecordProviderData, DNSRecordRequirerData
from charms.operator_libs_linux.v1 import systemd
from charms.operator_libs_linux.v2 import snap

import constants
import dns_data
import exceptions
import models
import templates

logger = logging.getLogger(__name__)


class SnapError(exceptions.BindCharmError):
    """Exception raised when an action on the snap fails."""


class ReloadError(SnapError):
    """Exception raised when unable to reload the service."""


class StartError(SnapError):
    """Exception raised when unable to start the service."""


class StopError(SnapError):
    """Exception raised when unable to stop the service."""


class InstallError(SnapError):
    """Exception raised when unable to install dependencies for the service."""


class BindService:
    """Bind service class."""

    def reload(self, force_start: bool) -> None:
        """Reload the charmed-bind service.

        Args:
            force_start: start the service even if it was inactive

        Raises:
            ReloadError: when encountering a SnapError
        """
        logger.debug("Reloading charmed bind")
        try:
            cache = snap.SnapCache()
            charmed_bind = cache[constants.DNS_SNAP_NAME]
            charmed_bind_service = charmed_bind.services[constants.DNS_SNAP_SERVICE]
            if charmed_bind_service["active"] or force_start:
                charmed_bind.restart(reload=True)
        except snap.SnapError as e:
            error_msg = (
                f"An exception occurred when reloading {constants.DNS_SNAP_NAME}. Reason: {e}"
            )
            logger.error(error_msg)
            raise ReloadError(error_msg) from e

    def start(self) -> None:
        """Start the charmed-bind service.

        Raises:
            StartError: when encountering a SnapError
        """
        try:
            cache = snap.SnapCache()
            charmed_bind = cache[constants.DNS_SNAP_NAME]
            charmed_bind.start()
        except snap.SnapError as e:
            error_msg = (
                f"An exception occurred when stopping {constants.DNS_SNAP_NAME}. Reason: {e}"
            )
            logger.error(error_msg)
            raise StartError(error_msg) from e

    def stop(self) -> None:
        """Stop the charmed-bind service.

        Raises:
            StopError: when encountering a SnapError
        """
        try:
            cache = snap.SnapCache()
            charmed_bind = cache[constants.DNS_SNAP_NAME]
            charmed_bind.stop()
        except snap.SnapError as e:
            error_msg = (
                f"An exception occurred when stopping {constants.DNS_SNAP_NAME}. Reason: {e}"
            )
            logger.error(error_msg)
            raise StopError(error_msg) from e

    def setup(self, unit_name: str, snap_path: str | None) -> None:
        """Prepare the machine.

        Args:
            unit_name: The name of the current unit
            snap_path: The path to the snap to install, can be blank.
        """
        self._install_snap_package(
            snap_name=constants.DNS_SNAP_NAME,
            snap_channel=constants.SNAP_PACKAGES[constants.DNS_SNAP_NAME]["channel"],
            snap_path=snap_path,
        )
        self._install_bind_reload_service(unit_name)
        # We need to put the service zone in place so we call
        # the following with an empty relation and topology.
        self.update_zonefiles_and_reload([], None)

    def _install_bind_reload_service(self, unit_name: str) -> None:
        """Install the bind reload service.

        Args:
            unit_name: The name of the current unit
        """
        (
            pathlib.Path(constants.SYSTEMD_SERVICES_PATH) / "dispatch-reload-bind.service"
        ).write_text(
            templates.DISPATCH_EVENT_SERVICE.format(
                event="reload-bind",
                timeout="10s",
                unit=unit_name,
            ),
            encoding="utf-8",
        )
        (pathlib.Path(constants.SYSTEMD_SERVICES_PATH) / "dispatch-reload-bind.timer").write_text(
            templates.SYSTEMD_SERVICE_TIMER.format(interval="1", service="dispatch-reload-bind"),
            encoding="utf-8",
        )
        systemd.service_enable("dispatch-reload-bind.timer")
        systemd.service_start("dispatch-reload-bind.timer")

    def collect_status(
        self,
        event: ops.CollectStatusEvent,
        relation_data: list[tuple[DNSRecordRequirerData, DNSRecordProviderData]],
    ) -> None:
        """Add status for the charm based on the status of the dns record requests.

        Args:
            event: Event triggering the collect-status hook
            relation_data: data coming from the relation databag
        """
        zones: list[models.Zone] = []
        for record_requirer_data, _ in relation_data:
            zones.extend(dns_data.record_requirer_data_to_zones(record_requirer_data))
        _, conflicting = dns_data.get_conflicts(zones)
        if len(conflicting) > 0:
            event.add_status(ops.BlockedStatus("Conflicting requests"))
        event.add_status(ops.ActiveStatus())

    def write_file(self, path: pathlib.Path, content: str) -> None:
        """Write a file to the filesystem.

        This function exists to be easily mocked during unit tests.

        Args:
            path: path to the file
            content: content of the file
        """
        pathlib.Path(path).write_text(
            content,
            encoding="utf-8",
        )

    def update_zonefiles_and_reload(
        self,
        relation_data: list[tuple[DNSRecordRequirerData, DNSRecordProviderData]],
        topology: models.Topology | None,
    ) -> None:
        """Update the zonefiles from bind's config and reload bind.

        Args:
            relation_data: input relation data
            topology: Topology of the current deployment
        """
        start_time = time.time_ns()
        logger.debug("Starting update of zonefiles")
        zones = dns_data.dns_record_relations_data_to_zones(relation_data)
        logger.debug("Zones: %s", [z.domain for z in zones])

        # Check for conflicts
        _, conflicting = dns_data.get_conflicts(zones)
        if len(conflicting) > 0:
            return

        # Create staging area
        # This is done to avoid having a partial configuration remaining if something goes wrong.
        with tempfile.TemporaryDirectory() as tempdir:

            # Write the serialized state to a json file for future comparison
            self.write_file(
                pathlib.Path(constants.DNS_CONFIG_DIR) / "state.json",
                dns_data.dump_state(zones, topology),
            )

            # Write the service.test file
<<<<<<< HEAD
            self.write_file(
                pathlib.Path(constants.DNS_CONFIG_DIR) / f"db.{constants.ZONE_SERVICE_NAME}",
                constants.ZONE_SERVICE.format(
=======
            pathlib.Path(constants.DNS_CONFIG_DIR, f"db.{constants.ZONE_SERVICE_NAME}").write_text(
                templates.ZONE_SERVICE.format(
>>>>>>> 6b708324
                    serial=int(time.time() / 60),
                ),
            )

            if topology is not None and topology.is_current_unit_active:
                # Write zone files
                zone_files: dict[str, str] = self._zones_to_files_content(zones, topology)
                for domain, content in zone_files.items():
                    self.write_file(pathlib.Path(tempdir) / f"db.{domain}", content)

            # Write the named.conf file
            self.write_file(
                pathlib.Path(tempdir) / "named.conf.local",
                self._generate_named_conf_local([z.domain for z in zones], topology),
            )

            # Move the staging area files to the config dir
            for file_name in os.listdir(tempdir):
                shutil.move(
                    pathlib.Path(tempdir) / file_name,
                    pathlib.Path(constants.DNS_CONFIG_DIR, file_name),
                )

        # Reload charmed-bind config (only if already started).
        # When stopped, we assume this was on purpose.
        # We can be here following a regular reload-bind event
        # and we don't want to interfere with another operation.
        self.reload(force_start=False)
        logger.debug("Update and reload duration (ms): %s", (time.time_ns() - start_time) / 1e6)

    def _install_snap_package(
        self, snap_name: str, snap_channel: str, snap_path: str | None, refresh: bool = False
    ) -> None:
        """Installs snap package.

        Args:
            snap_name: the snap package to install
            snap_channel: the snap package channel
            snap_path: The path to the snap to install, can be blank.
            refresh: whether to refresh the snap if it's already present.

        Raises:
            InstallError: when encountering a SnapError or a SnapNotFoundError
        """
        try:
            # If a snap resource was not given, install the snap as published on snapcraft
            if snap_path is None or snap_path == "":
                snap_cache = snap.SnapCache()
                snap_package = snap_cache[snap_name]

                if not snap_package.present or refresh:
                    snap_package.ensure(snap.SnapState.Latest, channel=snap_channel)
            else:
                # Installing the charm via subprocess.
                # Calling subprocess here is not a security issue.
                logger.info(
                    "Installing from custom charmed-bind snap located: %s",
                    snap_path,
                )
                subprocess.check_output(
                    ["sudo", "snap", "install", snap_path, "--dangerous"]
                )  # nosec
        except (snap.SnapError, snap.SnapNotFoundError, subprocess.CalledProcessError) as e:
            error_msg = f"An exception occurred when installing {snap_name}. Reason: {e}"
            logger.exception(error_msg)
            raise InstallError(error_msg) from e

    def _zones_to_files_content(
        self, zones: list[models.Zone], topology: models.Topology
    ) -> dict[str, str]:
        """Return zone files and their content.

        Args:
            zones: list of the zones to transform to text
            topology: Topology of the current deployment

        Returns:
            A dict whose keys are the domain of each zone
            and the values the content of the zone file
        """
        zone_files: dict[str, str] = {}
        for zone in zones:
<<<<<<< HEAD
            content = constants.ZONE_APEX_TEMPLATE.format(
=======
            content = templates.ZONE_APEX_TEMPLATE.format(
>>>>>>> 6b708324
                zone=zone.domain,
                # The serial is the timestamp divided by 60.
                # We only need precision to the minute and want to avoid overflows
                serial=int(time.time() / 60),
            )

            # By default, we hide the active unit.
            # So only the standbies are used to respond to queries and receive NOTIFY events
<<<<<<< HEAD
            ip_list: list[pydantic.IPvAnyAddress] = topology.standby_units_ip
            # If we have no standby unit (a single unit deployment)
            # then use all the units IPs instead
            if not ip_list:
                ip_list = topology.units_ip
            # We sort the list to hopefully present the NS in a stable order in the file
            for ip in sorted(ip_list):
                content += constants.ZONE_APEX_NS_TEMPLATE.format(
=======
            # If we have no standby unit (a single unit deployment)
            # then use current unit IP instead
            ip_list: list[pydantic.IPvAnyAddress] = topology.standby_units_ip or [
                topology.current_unit_ip
            ]
            # We sort the list to hopefully present the NS in a stable order in the file
            for ip in sorted(ip_list):
                content += templates.ZONE_APEX_NS_TEMPLATE.format(
>>>>>>> 6b708324
                    # We convert the IP to an int and use that as the NS record number
                    # This way, we generate a somewhat stable list of NS records
                    number=int(ip),
                    ip=ip,
                )

            for entry in zone.entries:
                content += templates.ZONE_RECORD_TEMPLATE.format(
                    host_label=entry.host_label,
                    record_class=entry.record_class,
                    record_type=entry.record_type,
                    record_data=entry.record_data,
                )
            zone_files[zone.domain] = content

        return zone_files

    def _generate_named_conf_local(
        self, zones: list[str], topology: models.Topology | None
    ) -> str:
        """Generate the content of `named.conf.local`.

        Args:
            zones: A list of all the zones names
            topology: Topology of the current deployment

        Returns:
            The content of `named.conf.local`
        """
        # It's good practice to include rfc1918
        content: str = f'include "{constants.DNS_CONFIG_DIR}/zones.rfc1918";\n'
        # Include a zone specifically used for some services tests
        content += templates.NAMED_CONF_PRIMARY_ZONE_DEF_TEMPLATE.format(
            name=f"{constants.ZONE_SERVICE_NAME}",
            absolute_path=f"{constants.DNS_CONFIG_DIR}/db.{constants.ZONE_SERVICE_NAME}",
            zone_transfer_ips="",
        )
        if topology is not None:
            for name in zones:
                if topology.is_current_unit_active:
                    content += templates.NAMED_CONF_PRIMARY_ZONE_DEF_TEMPLATE.format(
                        name=name,
                        absolute_path=f"{constants.DNS_CONFIG_DIR}/db.{name}",
                        zone_transfer_ips=self._bind_config_ip_list(topology.standby_units_ip),
                    )
                else:
                    content += templates.NAMED_CONF_SECONDARY_ZONE_DEF_TEMPLATE.format(
                        name=name,
                        absolute_path=f"{constants.DNS_CONFIG_DIR}/db.{name}",
                        primary_ip=self._bind_config_ip_list([topology.active_unit_ip]),
                    )
        return content

    def _bind_config_ip_list(self, ips: list[pydantic.IPvAnyAddress]) -> str:
        """Generate a string with a list of IPs that can be used in bind's config.

        This is just a helper function to keep things clean in `_generate_named_conf_local`.

        Args:
            ips: A list of IPs

        Returns:
            A ";" separated list of ips
        """
        if not ips:
            return ""
        return f"{';'.join([str(ip) for ip in ips])};"<|MERGE_RESOLUTION|>--- conflicted
+++ resolved
@@ -211,14 +211,9 @@
             )
 
             # Write the service.test file
-<<<<<<< HEAD
             self.write_file(
                 pathlib.Path(constants.DNS_CONFIG_DIR) / f"db.{constants.ZONE_SERVICE_NAME}",
-                constants.ZONE_SERVICE.format(
-=======
-            pathlib.Path(constants.DNS_CONFIG_DIR, f"db.{constants.ZONE_SERVICE_NAME}").write_text(
                 templates.ZONE_SERVICE.format(
->>>>>>> 6b708324
                     serial=int(time.time() / 60),
                 ),
             )
@@ -301,11 +296,7 @@
         """
         zone_files: dict[str, str] = {}
         for zone in zones:
-<<<<<<< HEAD
-            content = constants.ZONE_APEX_TEMPLATE.format(
-=======
             content = templates.ZONE_APEX_TEMPLATE.format(
->>>>>>> 6b708324
                 zone=zone.domain,
                 # The serial is the timestamp divided by 60.
                 # We only need precision to the minute and want to avoid overflows
@@ -314,16 +305,6 @@
 
             # By default, we hide the active unit.
             # So only the standbies are used to respond to queries and receive NOTIFY events
-<<<<<<< HEAD
-            ip_list: list[pydantic.IPvAnyAddress] = topology.standby_units_ip
-            # If we have no standby unit (a single unit deployment)
-            # then use all the units IPs instead
-            if not ip_list:
-                ip_list = topology.units_ip
-            # We sort the list to hopefully present the NS in a stable order in the file
-            for ip in sorted(ip_list):
-                content += constants.ZONE_APEX_NS_TEMPLATE.format(
-=======
             # If we have no standby unit (a single unit deployment)
             # then use current unit IP instead
             ip_list: list[pydantic.IPvAnyAddress] = topology.standby_units_ip or [
@@ -332,7 +313,6 @@
             # We sort the list to hopefully present the NS in a stable order in the file
             for ip in sorted(ip_list):
                 content += templates.ZONE_APEX_NS_TEMPLATE.format(
->>>>>>> 6b708324
                     # We convert the IP to an int and use that as the NS record number
                     # This way, we generate a somewhat stable list of NS records
                     number=int(ip),
