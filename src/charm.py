--- conflicted
+++ resolved
@@ -63,7 +63,9 @@
         self.framework.observe(
             self.on[constants.PEER].relation_joined, self._on_peer_relation_joined
         )
-<<<<<<< HEAD
+        self.unit.open_port("tcp", 8080)  # ACL API
+        self.unit.open_port("tcp", 53)  # Bind DNS
+        self.unit.open_port("udp", 53)  # Bind DNS
         self.framework.observe(self.on.create_acl_action, self._on_create_acl_action)
         self.framework.observe(self.on.delete_acl_action, self._on_delete_acl_action)
         self.framework.observe(self.on.check_acl_action, self._on_check_acl_action)
@@ -132,11 +134,6 @@
             event: Event triggering this action handler.
         """
         event.set_results({"result": self.bind.command("list_acl")})
-=======
-        self.unit.open_port("tcp", 8080)  # ACL API
-        self.unit.open_port("tcp", 53)  # Bind DNS
-        self.unit.open_port("udp", 53)  # Bind DNS
->>>>>>> 33fb7865
 
     def _on_reload_bind(self, _: events.ReloadBindEvent) -> None:
         """Handle periodic reload bind event.
