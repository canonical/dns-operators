#!/usr/bin/env python3
# Copyright 2024 Canonical Ltd.
# See LICENSE file for licensing details.

"""Helper functions for the integration tests."""

# Ignore duplicate code from the helpers (they can be in the charm also)
# pylint: disable=duplicate-code

import json
import pathlib
import random
import string
import tempfile
import time

import ops
from pytest_operator.plugin import OpsTest

import constants
import models


class ExecutionError(Exception):
    """Exception raised when execution fails.

    Attributes:
        msg (str): Explanation of the error.
    """

    def __init__(self, msg: str):
        """Initialize a new instance of the ExecutionError exception.

        Args:
            msg (str): Explanation of the error.
        """
        self.msg = msg


def _generate_random_filename(length: int = 24, extension: str = "") -> str:
    """Generate a random filename.

    Args:
        length: length of the generated name
        extension: extension of the generated name

    Returns:
        the generated name
    """
    characters = string.ascii_letters + string.digits
    # Disabling sec checking here since we're not looking
    # to generate something cryptographically secure
    random_string = "".join(random.choice(characters) for _ in range(length))  # nosec
    if extension:
        if "." in extension:
            pieces = extension.split(".")
            last_extension = pieces[-1]
            extension = last_extension
        return f"{random_string}.{extension}"
    return random_string


async def run_on_unit(ops_test: OpsTest, unit_name: str, command: str) -> str:
    """Run a command on a specific unit.

    Args:
        ops_test: The ops test framework instance
        unit_name: The name of the unit to run the command on
        command: The command to run

    Returns:
        the command output if it succeeds, otherwise raises an exception.

    Raises:
        ExecutionError: if the command was not successful
    """
    complete_command = ["exec", "--unit", unit_name, "--", *command.split()]
    return_code, stdout, stderr = await ops_test.juju(*complete_command)
    if return_code != 0:
        raise ExecutionError(f"Command {command} failed with code {return_code}: {stderr}")
    return stdout


# pylint: disable=too-many-arguments
async def push_to_unit(
    ops_test: OpsTest,
    unit: ops.model.Unit,
    source: str,
    destination: str,
    user: str = "root",
    group: str = "root",
    mode: str = "644",
) -> None:
    """Push a source file to the chosen unit.

    Args:
        ops_test: The ops test framework instance
        unit: The unit to push the file to
        source: the content of the file
        destination: the path of the file on the unit
        user: the user that owns the file
        group: the group that owns the file
        mode: the mode of the file
    """
    assert unit is not None
    _, temp_path = tempfile.mkstemp()
    with open(temp_path, "w", encoding="utf-8") as fd:
        fd.writelines(source)

    temp_filename_on_workload = _generate_random_filename()
    # unit does have scp_to
    await unit.scp_to(source=temp_path, destination=temp_filename_on_workload)  # type: ignore
    mv_cmd = f"sudo mv -f /home/ubuntu/{temp_filename_on_workload} {destination}"
    await run_on_unit(ops_test, unit.name, mv_cmd)
    chown_cmd = f"sudo chown {user}:{group} {destination}"
    await run_on_unit(ops_test, unit.name, chown_cmd)
    chmod_cmd = f"sudo chmod {mode} {destination}"
    await run_on_unit(ops_test, unit.name, chmod_cmd)


async def dispatch_to_unit(
    ops_test: OpsTest,
    unit: ops.model.Unit,
    hook_name: str,
):
    """Dispatch a hook to the chosen unit.

    Args:
        ops_test: The ops test framework instance
        unit: The unit to push the file to
        hook_name: the hook name
    """
    await ops_test.juju(
        "exec",
        "--unit",
        unit.name,
        "--",
        f"export JUJU_DISPATCH_PATH=hooks/{hook_name}; ./dispatch",
    )


async def generate_anycharm_relation(
    app: ops.model.Application,
    ops_test: OpsTest,
    any_charm_name: str,
    dns_entries: list[models.DnsEntry],
    machine: str | None,
):
    """Deploy any-charm with a wanted DNS entries config and integrate it to the bind app.

    Args:
        app: Deployed bind-operator app
        ops_test: The ops test framework instance
        any_charm_name: Name of the to be deployed any-charm
        dns_entries: List of DNS entries for any-charm
        machine: The machine to deploy the any-charm onto
    """
    any_app_name = any_charm_name
    any_charm_content = pathlib.Path("tests/integration/any_charm.py").read_text(encoding="utf-8")
    dns_record_content = pathlib.Path("lib/charms/bind/v0/dns_record.py").read_text(
        encoding="utf-8"
    )

    any_charm_src_overwrite = {
        "any_charm.py": any_charm_content,
        "dns_record.py": dns_record_content,
    }

    # We deploy https://charmhub.io/any-charm and inject the any_charm.py behavior
    # See https://github.com/canonical/any-charm on how to use any-charm
    assert ops_test.model
    args = {
        "application_name": any_app_name,
        "channel": "beta",
        "config": {
            "src-overwrite": json.dumps(any_charm_src_overwrite),
            "python-packages": "pydantic==2.7.1\n",
        },
    }
    if machine is not None:
        args["to"] = machine
    any_charm = await ops_test.model.deploy("any-charm", **args)
    await ops_test.model.wait_for_idle(apps=[any_charm.name])
    await ops_test.model.add_relation(f"{any_charm.name}", f"{app.name}")
<<<<<<< HEAD
    await change_anycharm_relation(ops_test, any_charm.units[0], dns_entries)
=======
    await ops_test.model.wait_for_idle(apps=[any_charm.name])
    await change_anycharm_relation(ops_test, any_charm.units[0], dns_entries)
    await ops_test.model.wait_for_idle(apps=[any_charm.name])
>>>>>>> 0fbbae57


async def change_anycharm_relation(
    ops_test: OpsTest,
    anyapp_unit: ops.model.Unit,
    dns_entries: list[models.DnsEntry],
):
    """Change the relation of a anyapp_unit with the bind operator.

    Args:
        ops_test: The ops test framework instance
        anyapp_unit: anyapp unit who's relation will change
        dns_entries: List of DNS entries for any-charm
    """
<<<<<<< HEAD
    assert anyapp_unit is not None
=======
>>>>>>> 0fbbae57
    await push_to_unit(
        ops_test,
        anyapp_unit,
        json.dumps([e.model_dump(mode="json") for e in dns_entries]),
        "/srv/dns_entries.json",
    )

    # fire reload-data event
    assert ops_test.model
    cmd = (
        "JUJU_DISPATCH_PATH=hooks/reload-data "
        f"JUJU_MODEL_NAME={ops_test.model.name} "
        f"JUJU_UNIT_NAME={anyapp_unit.name} ./dispatch"
    )
    await run_on_unit(ops_test, anyapp_unit.name, cmd)
<<<<<<< HEAD
=======
    await ops_test.model.wait_for_idle()
>>>>>>> 0fbbae57


async def dig_query(
    ops_test: OpsTest, unit: ops.model.Unit, cmd: str, retry: bool = False, wait: int = 5
) -> str:
    """Query a DnsEntry with dig.

    Args:
        ops_test: The ops test framework instance
        unit: Unit to be used to launch the command
        cmd: Dig command to perform
        retry: If the dig request should be retried
        wait: duration in seconds to wait between retries

    Returns: the result of the DNS query
    """
    result: str = ""
    for _ in range(5):
        result = (await run_on_unit(ops_test, unit.name, f"dig {cmd}")).strip()
        if (result.strip() != "" and "timed out" not in result) or not retry:
            break
        time.sleep(wait)

    return result


async def get_active_unit(app: ops.model.Application, ops_test: OpsTest) -> ops.model.Unit | None:
    """Get the current active unit if it exists.

    Args:
        app: Application to search for an active unit
        ops_test: The ops test framework instance

    Returns:
        The current active unit if it exists, None otherwise
    """
    for unit in app.units:  # type: ignore
        # We take `[1]` because `[0]` is the return code of the process
        data = json.loads((await ops_test.juju("show-unit", unit.name, "--format", "json"))[1])
        relations = data[unit.name]["relation-info"]
        for relation in relations:
            if relation["endpoint"] == "bind-peers":
                peer_relation = relation
                break
        if peer_relation is None:
            continue
        if "active-unit" not in peer_relation["application-data"]:
            continue
        if (
            peer_relation["local-unit"]["data"]["ingress-address"]
            == peer_relation["application-data"]["active-unit"]
        ):
            return unit
    return None


async def check_if_active_unit_exists(app: ops.model.Application, ops_test: OpsTest) -> bool:
    """Check if an active unit exists and is reachable.

    Args:
        app: Application to search for an active unit
        ops_test: The ops test framework instance

    Returns:
        The current active unit if it exists, None otherwise
    """
    # Application actually does have units
    unit = app.units[0]  # type: ignore
    # We take `[1]` because `[0]` is the return code of the process
    data = json.loads((await ops_test.juju("show-unit", unit.name, "--format", "json"))[1])
    relations = data[unit.name]["relation-info"]
    for relation in relations:
        if relation["endpoint"] == "bind-peers":
            peer_relation = relation
            break
    if peer_relation is None:
        return False
    if "active-unit" not in peer_relation["application-data"]:
        return False
    active_unit = peer_relation["application-data"]["active-unit"]
    if not active_unit:
        return False

    status = await dig_query(
        ops_test,
        unit,
        f"@{active_unit} status.{constants.ZONE_SERVICE_NAME} TXT +short",
        retry=True,
        wait=5,
    )
    if status != '"ok"':
        return False
    return True


async def force_reload_bind(ops_test: OpsTest, unit: ops.model.Unit):
    """Force reload bind.

    Args:
        ops_test: The ops test framework instance
        unit: the bind unit to force reload
    """
    restart_cmd = f"sudo snap restart --reload {constants.DNS_SNAP_NAME}"
    await run_on_unit(ops_test, unit.name, restart_cmd)<|MERGE_RESOLUTION|>--- conflicted
+++ resolved
@@ -182,13 +182,7 @@
     any_charm = await ops_test.model.deploy("any-charm", **args)
     await ops_test.model.wait_for_idle(apps=[any_charm.name])
     await ops_test.model.add_relation(f"{any_charm.name}", f"{app.name}")
-<<<<<<< HEAD
     await change_anycharm_relation(ops_test, any_charm.units[0], dns_entries)
-=======
-    await ops_test.model.wait_for_idle(apps=[any_charm.name])
-    await change_anycharm_relation(ops_test, any_charm.units[0], dns_entries)
-    await ops_test.model.wait_for_idle(apps=[any_charm.name])
->>>>>>> 0fbbae57
 
 
 async def change_anycharm_relation(
@@ -203,10 +197,6 @@
         anyapp_unit: anyapp unit who's relation will change
         dns_entries: List of DNS entries for any-charm
     """
-<<<<<<< HEAD
-    assert anyapp_unit is not None
-=======
->>>>>>> 0fbbae57
     await push_to_unit(
         ops_test,
         anyapp_unit,
@@ -222,10 +212,7 @@
         f"JUJU_UNIT_NAME={anyapp_unit.name} ./dispatch"
     )
     await run_on_unit(ops_test, anyapp_unit.name, cmd)
-<<<<<<< HEAD
-=======
     await ops_test.model.wait_for_idle()
->>>>>>> 0fbbae57
 
 
 async def dig_query(
