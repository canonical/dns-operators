#!/usr/bin/env python3
# Copyright 2024 Canonical Ltd.
# See LICENSE file for licensing details.

"""Integration tests."""

import logging
import time

<<<<<<< HEAD
import dns.resolver
=======
>>>>>>> d1041ef1
import juju.application
import ops
import pytest
from pytest_operator.plugin import Model, OpsTest

import constants
import models
import tests.integration.helpers

logger = logging.getLogger(__name__)


@pytest.mark.asyncio
@pytest.mark.abort_on_fail
async def test_lifecycle(app: juju.application.Application, ops_test: OpsTest):
    """
    arrange: build and deploy the charm.
    act: nothing.
    assert: that the charm ends up in an active state.
    """
    unit = app.units[0]

    assert unit.workload_status == ops.model.ActiveStatus.name

    status = await tests.integration.helpers.dig_query(
        ops_test,
        unit,
        f"@127.0.0.1 status.{constants.ZONE_SERVICE_NAME} TXT +short",
        retry=True,
        wait=5,
    )
    assert status == '"ok"'

    await tests.integration.helpers.dispatch_to_unit(ops_test, unit, "stop")
    time.sleep(5)
    _, service_status, _ = await ops_test.juju(
        "exec", "--unit", unit.name, "snap services charmed-bind"
    )
    logger.info(service_status)
    assert "inactive" in service_status

    # Wait a bit and retest the status.
    # This is done to make sure that bind-reload doesn't restart the service
    time.sleep(70)
    logger.info(service_status)
    assert "inactive" in service_status

    await tests.integration.helpers.dispatch_to_unit(ops_test, unit, "start")
    time.sleep(5)
    _, service_status, _ = await ops_test.juju(
        "exec", "--unit", unit.name, "snap services charmed-bind"
    )
    logger.info(service_status)
    assert "active" in service_status


@pytest.mark.asyncio
@pytest.mark.abort_on_fail
async def test_basic_dns_config(app: juju.application.Application, ops_test: OpsTest):
    """
    arrange: build, deploy the charm and change its configuration.
    act: request the test domain.
    assert: the output of the dig command is the expected one
    """
    unit = app.units[0]

    test_zone_def = f"""zone "dns.test" IN {{
    type primary;
    file "{constants.DNS_CONFIG_DIR}/db.dns.test";
    allow-update {{ none; }};
}};
    """
    # We need to stop the dispatch-reload-bind timer for this test
    stop_timer_cmd = "sudo systemctl stop dispatch-reload-bind.timer"
    await tests.integration.helpers.run_on_unit(ops_test, unit.name, stop_timer_cmd)

    await tests.integration.helpers.push_to_unit(
        ops_test=ops_test,
        unit=unit,
        source=test_zone_def,
        destination=f"{constants.DNS_CONFIG_DIR}/named.conf.local",
    )

    test_zone = """$TTL    604800
@       IN      SOA     dns.test. admin.dns.test. (
                              1         ; Serial
                         604800         ; Refresh
                          86400         ; Retry
                        2419200         ; Expire
                         604800 )       ; Negative Cache TTL
;
@       IN      NS      localhost.
@       IN      A       127.0.0.1
@       IN      TXT     "this-is-a-test"
    """
    await tests.integration.helpers.push_to_unit(
        ops_test=ops_test,
        unit=unit,
        source=test_zone,
        destination=f"{constants.DNS_CONFIG_DIR}/db.dns.test",
    )

    restart_cmd = f"sudo snap restart --reload {constants.DNS_SNAP_NAME}"
    await tests.integration.helpers.run_on_unit(ops_test, unit.name, restart_cmd)

    assert (
        await tests.integration.helpers.run_on_unit(
            ops_test, unit.name, "dig @127.0.0.1 dns.test TXT +short"
        )
    ).strip() == '"this-is-a-test"'

    # Restart the timer for the subsequent tests
    start_timer_cmd = "sudo systemctl start dispatch-reload-bind.timer"
    await tests.integration.helpers.run_on_unit(ops_test, unit.name, start_timer_cmd)


@pytest.mark.parametrize(
    "integration_datasets, status",
    (
        (
            (
                [
                    models.DnsEntry(
                        domain="dns.test",
                        host_label="admin",
                        ttl=600,
                        record_class="IN",
                        record_type="A",
                        record_data="42.42.42.42",
                    ),
                    models.DnsEntry(
                        domain="dns.test",
                        host_label="admin2",
                        ttl=600,
                        record_class="IN",
                        record_type="A",
                        record_data="42.42.42.43",
                    ),
                    models.DnsEntry(
                        domain="dns2.test",
                        host_label="admin",
                        ttl=600,
                        record_class="IN",
                        record_type="A",
                        record_data="42.42.44.44",
                    ),
                ],
            ),
            ops.model.ActiveStatus,
        ),
        (
            (
                [
                    models.DnsEntry(
                        domain="dns.test",
                        host_label="admin",
                        ttl=600,
                        record_class="IN",
                        record_type="A",
                        record_data="42.42.42.42",
                    ),
                ],
                [
                    models.DnsEntry(
                        domain="dns.test",
                        host_label="admin",
                        ttl=600,
                        record_class="IN",
                        record_type="A",
                        record_data="41.41.41.41",
                    ),
                ],
            ),
            ops.model.BlockedStatus,
        ),
        (
            (
                [
                    models.DnsEntry(
                        domain="dns.test",
                        host_label="admin",
                        ttl=600,
                        record_class="IN",
                        record_type="A",
                        record_data="42.42.42.42",
                    ),
                ],
                [
                    models.DnsEntry(
                        domain="dns-app-2.test",
                        host_label="somehost",
                        ttl=600,
                        record_class="IN",
                        record_type="A",
                        record_data="41.41.41.41",
                    ),
                ],
                [
                    models.DnsEntry(
                        domain="dns-app-3.test",
                        host_label="somehost",
                        ttl=600,
                        record_class="IN",
                        record_type="A",
                        record_data="40.40.40.40",
                    ),
                ],
            ),
            ops.model.ActiveStatus,
        ),
    ),
)
@pytest.mark.asyncio
@pytest.mark.abort_on_fail
async def test_dns_record_relation(
    app: juju.application.Application,
    ops_test: OpsTest,
    model: Model,
    status: ops.model.StatusBase,
    integration_datasets: tuple[list[models.DnsEntry]],
):
    """
    arrange: given deployed bind-operator
    act: integrate any-charm instances to the deployed app
    assert: bind-operator should have the correct status and respond to dig queries
    """
    # Remove previously deployed instances of any-app
    for any_app_number in range(10):
        anyapp_name = f"anyapp-t{any_app_number}"
        if anyapp_name in model.applications:
            await model.remove_application(anyapp_name, block_until_done=True)
    # Start by deploying the any-app instances and integrate them with the bind charm
    any_app_number = 0
    for integration_data in integration_datasets:
        anyapp_name = f"anyapp-t{any_app_number}"
        await tests.integration.helpers.generate_anycharm_relation(
            app,
            ops_test,
            anyapp_name,
            integration_data,
            None,
        )
        any_app_number += 1

    await model.wait_for_idle()

    await tests.integration.helpers.force_reload_bind(ops_test, app.units[0])
    await model.wait_for_idle()

    # Test the status of the bind-operator instance
    assert app.units[0].workload_status == status.name

    # Test if the records give the correct results
    # Do that only if we have an active status
    if status == ops.model.ActiveStatus:
        for integration_data in integration_datasets:
            for entry in integration_data:

<<<<<<< HEAD
                ips = await tests.integration.helpers.get_unit_ips(ops_test, app.units[0])
                logger.info(ips)
                for ip in ips:
                    # Create a DNS resolver
                    resolver = dns.resolver.Resolver()
                    resolver.nameservers = [ip]

                    # Perform the DNS query
                    answers = resolver.resolve(
                        f"{entry.host_label}.{entry.domain}", entry.record_type
                    )
                    logger.info("%s", f"{entry.host_label}.{entry.domain}")
                    logger.info("%s", [answer.to_text() for answer in answers])
                    assert str(entry.record_data) in [answer.to_text() for answer in answers]
=======
                result = await tests.integration.helpers.dig_query(
                    ops_test,
                    app.units[0],
                    f"@127.0.0.1 {entry.host_label}.{entry.domain} {entry.record_type} +short",
                    retry=True,
                    wait=5,
                )
                assert result == str(entry.record_data), (
                    f"{entry.host_label}.{entry.domain}"
                    f" {entry.record_type} {entry.record_data}"
                )
>>>>>>> d1041ef1
<|MERGE_RESOLUTION|>--- conflicted
+++ resolved
@@ -7,10 +7,7 @@
 import logging
 import time
 
-<<<<<<< HEAD
 import dns.resolver
-=======
->>>>>>> d1041ef1
 import juju.application
 import ops
 import pytest
@@ -268,8 +265,6 @@
     if status == ops.model.ActiveStatus:
         for integration_data in integration_datasets:
             for entry in integration_data:
-
-<<<<<<< HEAD
                 ips = await tests.integration.helpers.get_unit_ips(ops_test, app.units[0])
                 logger.info(ips)
                 for ip in ips:
@@ -283,17 +278,4 @@
                     )
                     logger.info("%s", f"{entry.host_label}.{entry.domain}")
                     logger.info("%s", [answer.to_text() for answer in answers])
-                    assert str(entry.record_data) in [answer.to_text() for answer in answers]
-=======
-                result = await tests.integration.helpers.dig_query(
-                    ops_test,
-                    app.units[0],
-                    f"@127.0.0.1 {entry.host_label}.{entry.domain} {entry.record_type} +short",
-                    retry=True,
-                    wait=5,
-                )
-                assert result == str(entry.record_data), (
-                    f"{entry.host_label}.{entry.domain}"
-                    f" {entry.record_type} {entry.record_data}"
-                )
->>>>>>> d1041ef1
+                    assert str(entry.record_data) in [answer.to_text() for answer in answers]